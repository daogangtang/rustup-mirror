--- conflicted
+++ resolved
@@ -2,25 +2,21 @@
 
 extern crate clap;
 extern crate crypto;
+extern crate failure;
 extern crate filebuffer;
 extern crate indicatif;
 extern crate reqwest;
 extern crate toml;
 extern crate url;
-extern crate failure;
 
 use clap::{App, Arg};
 use crypto::digest::Digest;
 use crypto::sha2::Sha256;
-use failure::{Error, err_msg};
+use failure::{err_msg, Error};
 use filebuffer::FileBuffer;
 use indicatif::{ProgressBar, ProgressStyle};
-<<<<<<< HEAD
+use std::collections::HashSet;
 use std::fs::{copy, create_dir_all, File};
-=======
-use std::collections::HashSet;
-use std::fs::{create_dir_all, File, copy};
->>>>>>> f46db405
 use std::io::{Read, Write};
 use std::path::{Path, PathBuf};
 use toml::Value;
@@ -219,10 +215,15 @@
 
     let mut self_update_manifest = File::open(self_update_manifest_path.clone()).unwrap();
     let mut self_update_manifest_data = String::new();
-    self_update_manifest.read_to_string(&mut self_update_manifest_data).unwrap();
+    self_update_manifest
+        .read_to_string(&mut self_update_manifest_data)
+        .unwrap();
 
     let self_update_manifest_val = self_update_manifest_data.parse::<Value>().unwrap();
-    assert_eq!(self_update_manifest_val["schema-version"].as_str(), Some("1"));
+    assert_eq!(
+        self_update_manifest_val["schema-version"].as_str(),
+        Some("1")
+    );
 
     let self_version = self_update_manifest_val["version"].as_str().unwrap();
 
@@ -231,10 +232,22 @@
 
         let ext = if is_windows { ".exe" } else { "" };
 
-        if download(mirror_path, &format!("rustup/archive/{}/{}/rustup-init{}", self_version, target, ext)).is_err() {
+        if download(
+            mirror_path,
+            &format!(
+                "rustup/archive/{}/{}/rustup-init{}",
+                self_version, target, ext
+            ),
+        )
+        .is_err()
+        {
             println!("Failed to fetch rustup-init for target {}, ignored", target);
         }
     }
 
-    copy(self_update_manifest_path, Path::new(mirror_path).join("rustup/release-stable.toml")).unwrap();
+    copy(
+        self_update_manifest_path,
+        Path::new(mirror_path).join("rustup/release-stable.toml"),
+    )
+    .unwrap();
 }